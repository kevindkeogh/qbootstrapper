--- conflicted
+++ resolved
@@ -6,7 +6,6 @@
 setup(
         name='qbootstrapper',
         packages=['qbootstrapper'],
-<<<<<<< HEAD
         version=VERSION,
         license=LICENSE,
         install_requires=[
@@ -14,7 +13,5 @@
             'numpy',
             'python-dateutil',
             ],
-=======
         license=LICENSE,
->>>>>>> 4f4a6f3b
      )